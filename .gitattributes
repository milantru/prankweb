# Set default eol behavior
* text eol=lf
.gitignore text eol=lf

# Binary files.
*.png binary
*.svg binary
*.pth binary
<<<<<<< HEAD
=======

# Custom
# Treat pdf as binary files
>>>>>>> c1d9fd55
*.pdf binary<|MERGE_RESOLUTION|>--- conflicted
+++ resolved
@@ -6,10 +6,7 @@
 *.png binary
 *.svg binary
 *.pth binary
-<<<<<<< HEAD
-=======
 
 # Custom
 # Treat pdf as binary files
->>>>>>> c1d9fd55
 *.pdf binary