--- conflicted
+++ resolved
@@ -255,8 +255,7 @@
       CELERY_BROKER_URL: amqp://guest:guest@message-broker:5672
     ports:
       - 5555:5555
-<<<<<<< HEAD
-    command: celery flower --url_prefix=service/flower
+    command: celery flower --url_prefix=service/flower --prometheus
   swagger-ui:
       image: swaggerapi/swagger-ui
       container_name: openapi
@@ -265,9 +264,6 @@
       volumes:
         - ./swagger.yaml:/app/swagger.yaml
 
-=======
-    command: celery flower --url_prefix=service/flower --prometheus
->>>>>>> 3bb0fbca
 
 volumes:
   rabbitmq:
