--- conflicted
+++ resolved
@@ -1,13 +1,9 @@
 import requests
-<<<<<<< HEAD
-from Bio.PDB import PDBParser, Polypeptide
+from Bio.PDB import PDBParser, Polypeptide, is_aa
 from celery import Celery
 
 # Celery configuration
 celery = Celery('tasks', broker='amqp://guest:guest@message-broker:5672//', backend='rpc://')
-=======
-from Bio.PDB import PDBParser, Polypeptide, is_aa
->>>>>>> 6320ea5a
 
 ESMFOLD_URL = "https://api.esmatlas.com/foldSequence/v1/pdb/"
 
