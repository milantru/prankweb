--- conflicted
+++ resolved
@@ -28,15 +28,6 @@
         proxy_set_header X-Forwarded-Proto $scheme;
     }
 
-<<<<<<< HEAD
-    location /conservation/ {
-        include cors.conf;
-        proxy_pass http://apache:80/conservation/;
-        proxy_set_header Host $host;
-        proxy_set_header X-Real-IP $remote_addr;
-        proxy_set_header X-Forwarded-For $proxy_add_x_forwarded_for;
-        proxy_set_header X-Forwarded-Proto $scheme;
-=======
     location /get_id {
         include cors.conf;
         proxy_pass http://id-provider:5000/get_id;
@@ -44,7 +35,6 @@
         proxy_pass_request_headers on;
         proxy_set_header X-Real-IP $remote_addr;
         proxy_set_header X-Forwarded-For $proxy_add_x_forwarded_for;
->>>>>>> cd40589a
     }
 
     location / {
