--- conflicted
+++ resolved
@@ -23,7 +23,6 @@
  */
 export async function uploadDataAPI(formState: FormState): Promise<{ id: number, errorMessages: string[] }> {
 	const formData = new FormData();
-<<<<<<< HEAD
 	formData.append("inputMethod", formState.inputMethod.toString());
 	// Add input block data to form data
 	Object.entries(formState.inputBlockData).forEach(([key, value]) => {
@@ -36,20 +35,6 @@
     //     formData.append("input_file", (formState.inputBlockData as InputUserFileBlockData).userFile as File);
     // }
 	
-=======
-	// formData.append("inputMethod", formState.inputMethod.toString());
-	// // Add input block data to form data
-	// Object.entries(formState.inputBlockData).forEach(([key, value]) => {
-	// 	formData.append(key, value instanceof File ? value : value.toString());
-	// });
-	formData.append("input_type", formState.inputMethod.toString());
-	if (formState.inputMethod === 0 || formState.inputMethod === 2 || formState.inputMethod === 3) {
-		formData.append("input_data", JSON.stringify(formState.inputBlockData));
-	} else if (formState.inputMethod === 1) {
-		formData.append("input_file", (formState.inputBlockData as InputUserFileBlockData).userFile as File);
-	}
-
->>>>>>> 4e41e0bb
 	console.log("Sending FormData:");
 	for (let pair of formData.entries()) {
 		console.log(pair[0] + ": " + pair[1]);
