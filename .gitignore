--- conflicted
+++ resolved
@@ -3,11 +3,8 @@
 *.py[cod]
 *$py.class
 
-<<<<<<< HEAD
-=======
 .vscode
 
->>>>>>> 893cc597
 foldseek
 database
 uploads
@@ -17,11 +14,8 @@
 *.pdb
 *.fasta
 *.cif
-<<<<<<< HEAD
 *.csv
 *.parquet
-=======
->>>>>>> 893cc597
 
 # C extensions
 *.so
@@ -142,11 +136,8 @@
 *.sage.py
 
 # Environments
-<<<<<<< HEAD
 # .env
-=======
 .env
->>>>>>> 893cc597
 .venv
 env/
 venv/
